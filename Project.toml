name = "MatrixFactorizations"
uuid = "a3b82374-2e81-5b9e-98ce-41277c0e4c87"
<<<<<<< HEAD
version = "0.6.1"
=======
version = "0.7.0"
>>>>>>> a15d92e3

[deps]
ArrayLayouts = "4c555306-a7a7-4459-81d9-ec55ddd5c99a"
LinearAlgebra = "37e2e46d-f89d-539d-b4ee-838fcccc9c8e"
Random = "9a3f8284-a2c9-5f02-9a11-845980a1fd5c"
Printf = "de0858da-6303-5e67-8744-51eddeeeb8d7"

[compat]
ArrayLayouts = "0.4.3"
julia = "1.5"

[extras]
Test = "8dfed614-e22c-5e08-85e1-65c5234f0b40"

[targets]
test = ["Test"]<|MERGE_RESOLUTION|>--- conflicted
+++ resolved
@@ -1,10 +1,6 @@
 name = "MatrixFactorizations"
 uuid = "a3b82374-2e81-5b9e-98ce-41277c0e4c87"
-<<<<<<< HEAD
-version = "0.6.1"
-=======
 version = "0.7.0"
->>>>>>> a15d92e3
 
 [deps]
 ArrayLayouts = "4c555306-a7a7-4459-81d9-ec55ddd5c99a"
@@ -13,7 +9,7 @@
 Printf = "de0858da-6303-5e67-8744-51eddeeeb8d7"
 
 [compat]
-ArrayLayouts = "0.4.3"
+ArrayLayouts = "0.4.3, 0.5"
 julia = "1.5"
 
 [extras]
